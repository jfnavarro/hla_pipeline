--- conflicted
+++ resolved
@@ -243,17 +243,12 @@
 
     if os.path.isfile('combined_calls.vcf'):
         shutil.move('combined_calls.vcf', '../combined_calls.vcf')
-<<<<<<< HEAD
-        shutil.move(annotated_vcf, '../{}'.format(annotated_vcf))
-        if os.path.isfile('{}.relatedness2'.format(SAMPLEID)):
-            shutil.move('{}.relatedness2'.format(SAMPLEID), '../{}.relatedness2'.format(SAMPLEID))
-        if os.path.isfile('{}.TsTv.summary'.format(SAMPLEID)):
-            shutil.move('{}.TsTv.summary'.format(SAMPLEID), '../{}.TsTv.summary'.format(SAMPLEID))
-        if os.path.isfile('{}.vchk'.format(SAMPLEID)):
-            shutil.move('{}.vchk'.format(SAMPLEID), '../{}.vchk'.format(SAMPLEID))
-        shutil.move('PRG-HLA-LA_Normal_output.txt', '../PRG-HLA-LA_Normal_output.txt')
-        shutil.move('PRG-HLA-LA_Tumor_output.txt', '../PRG-HLA-LA_Tumor_output.txt')
-=======
+    if os.path.isfile('{}.relatedness2'.format(SAMPLEID)):
+        shutil.move('{}.relatedness2'.format(SAMPLEID), '../{}.relatedness2'.format(SAMPLEID))
+    if os.path.isfile('{}.TsTv.summary'.format(SAMPLEID)):
+        shutil.move('{}.TsTv.summary'.format(SAMPLEID), '../{}.TsTv.summary'.format(SAMPLEID))
+    if os.path.isfile('{}.vchk'.format(SAMPLEID)):
+        shutil.move('{}.vchk'.format(SAMPLEID), '../{}.vchk'.format(SAMPLEID))
     if os.path.isfile('annotated.{}_multianno.vcf'.format(ANNOVAR_VERSION)):
         shutil.move('annotated.{}_multianno.vcf'.format(ANNOVAR_VERSION),
             '../annotated.{}_multianno.vcf'.format(ANNOVAR_VERSION))
@@ -264,7 +259,6 @@
         shutil.move('Normal_{}_hla_genotype_result.tsv'.format(SAMPLEID),
             '../Normal_hla_genotype.tsv')
     if os.path.isfile('sample1_final.bam'):
->>>>>>> 7f6de5fb
         shutil.move('sample1_final.bam', '../tumor_final.bam')
     if os.path.isfile('sample2_final.bam'):
         shutil.move('sample2_final.bam', '../normal_final.bam')
