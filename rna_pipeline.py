#! /usr/bin/env python
"""
This pipeline computes somatic variants from RNA data.
The pipeline trims with trimgalore, aligns with STAR,
performs the GATK4 best practices and computes variants with
HaplotypeCaller and Varscan. The variants are then combined into
one file and annotated with Annovar. Gene counts are also
computed with featureCounts.
Multiple options are available. To see them type --help
@author: Jose Fernandez Navarro <jc.fernandez.navarro@gmail.com>
"""
from hlapipeline.common import *
from hlapipeline.tools import *
import os
import shutil
import glob
from argparse import ArgumentParser, RawDescriptionHelpFormatter

def main(R1,
         R2,
         SAMPLEID,
         GENOME,
         GENOME_STAR,
         ANNOTATION,
         SNPSITES,
         KNOWN_SITE1,
         KNOWN_SITE2,
         THREADS,
         ANNOVAR_DB,
         ANNOVAR_VERSION,
<<<<<<< HEAD
         STEPS,
         HLA_FASTA):

      # TODO add sanity checks for the parameters
      # TODO better log info

      print("RNA somatic pipeline")

      # Create sub-folder to store all results
      os.makedirs('workdir', exist_ok=True)
      os.chdir('workdir')

      if 'mapping' in STEPS:
            print('Trimming reads')
            cmd = '{} --cores {} --fastqc --paired --basename sample {} {}'.format(TRIMGALORE, THREADS, R1, R2)
            exec_command(cmd)

            # ALIGNMENT
            print('Starting alignment')
            cmd = '{} --genomeDir {} --readFilesIn sample_val_1.fq.gz sample_val_2.fq.gz --outSAMorder Paired' \
                  ' --twopassMode Basic --outSAMunmapped None --sjdbGTFfile {}' \
                  ' --outSAMtype BAM SortedByCoordinate --readFilesCommand gunzip -c' \
                  ' --runThreadN {}'.format(STAR, GENOME_STAR, ANNOTATION, THREADS)
            exec_command(cmd)

            # Add headers
            print("Adding headers")
            cmd = '{} AddOrReplaceReadGroups --INPUT Aligned.sortedByCoord.out.bam --OUTPUT sample_header.bam ' \
                  '--SORT_ORDER coordinate --RGID {} --RGPL Illumina --RGLB DNA --RGPU {} --RGSM {} --RGCN {} ' \
                  '--CREATE_INDEX true --VALIDATION_STRINGENCY SILENT'.format(PICARD, SAMPLEID, SAMPLEID, SAMPLEID, SAMPLEID)
            exec_command(cmd)

      if 'gatk' in STEPS:
            # Mark duplicates
            print('Marking duplicates')
            cmd = '{} MarkDuplicatesSpark --input sample_header.bam --output sample_dedup.bam'.format(GATK)
            exec_command(cmd)

            # Split N and cigars
            print('Splitting NCigar Reads')
            cmd = '{} SplitNCigarReads --reference {} --input sample_dedup.bam --output sample_split.bam'.format(GATK, GENOME)
            exec_command(cmd)

            # GATK base re-calibration
            print('Starting re-calibration')
            cmd = '{} BaseRecalibratorSpark --use-original-qualities --input sample_split.bam --reference {} --known-sites {} ' \
                  '--known-sites {} --known-sites {} --output sample_recal_data.txt'.format(GATK,
                                                                                          GENOME,
                                                                                          SNPSITES,
                                                                                          KNOWN_SITE1,
                                                                                          KNOWN_SITE2)
            exec_command(cmd)
            cmd = '{} ApplyBQSR --use-original-qualities --add-output-sam-program-record --reference {} --input sample_split.bam ' \
                  '--bqsr-recal-file sample_recal_data.txt --output sample_final.bam'.format(GATK, GENOME)
            exec_command(cmd)

            # BamQC
            cmd = '{} -bam sample_final.bam -gtf {} --paired -outdir bamQCRNA ' \
                  '--java-mem-size=16G -outformat HTML'.format(BAMQCRNA, ANNOTATION)
            p1 = exec_command(cmd, detach=True)

            cmd = '{} -bam sample_final.bam --genome-gc-distr HUMAN -nt {} ' \
                  '--java-mem-size=16G -outdir bamQC -outformat HTML'.format(BAMQC, THREADS)
            p2 = exec_command(cmd, detach=True)

            # Wait for the processes to finish in parallel
            p1.wait()
            p2.wait()

      if 'hla' in STEPS:
            print('Predicting HLAs')
            HLA_prediction('sample_final.bam', THREADS, 'rna', SAMPLEID, HLA_FASTA, 'rna')

      if 'variant' in STEPS:
            # Variant calling (Samtools pile-ups)
            print('Computing pile-ups')
            cmd = '{} mpileup -C 50 -B -q 1 -Q 15 -f {} sample_final.bam > sample.pileup'.format(SAMTOOLS, GENOME)
            p1 = exec_command(cmd, detach=True)

            # Variant calling (HaplotypeCaller)
            print('Variant calling with HaplotypeCaller')
            cmd = '{} HaplotypeCaller --reference {} --input sample_final.bam --output haplotypecaller.vcf ' \
                  '--dont-use-soft-clipped-bases --standard-min-confidence-threshold-for-calling 20 ' \
                  '--dbsnp {}'.format(GATK, GENOME, SNPSITES)
            p2 = exec_command(cmd, detach=True)

            # Computing gene counts
            print('Computing gene counts with featureCounts')
            cmd = '{} -T {} --primary --ignoreDup -O -C -t exon ' \
                  '-g gene_name -a {} -o gene.counts sample_dedup.bam'.format(FEATURECOUNTS, THREADS, ANNOTATION)
            p3 = exec_command(cmd, detach=True)

            # Variant calling VarScan
            p1.wait()
            print('Variant calling with VarScan2')
            cmd = '{} mpileup2cns sample.pileup --variants 0 --min-coverage 2 --min-reads2 1 --output-vcf 1 ' \
                  '--min-var-freq 0.01 --min-avg-qual 15 --p-value 0.99 --strand-filter 1 > varscan.vcf'.format(VARSCAN)
            p4 = exec_command(cmd, detach=True)

            # Wait for processes to finish
            p2.wait()
            p3.wait()
            p4.wait()

      if 'filter' in STEPS:
            # Filtering variants (HaplotypeCaller)
            print("Filtering HaplotypeCaller variants")
            cmd = '{} VariantFiltration --reference {} --variant haplotypecaller.vcf --window 35 --cluster 3 --filter-name "FS" ' \
                  '--filter "FS > 30.0" --filter-name "QD" --filter "QD < 2.0" --output haplotype_caller_filtered.vcf'.format(GATK, GENOME)
            exec_command(cmd)

            # NOTE replacing IUPAC codes from VCF
            # NOTE this will also skip variants whose REF and ALT fields are identical
            cmd = 'awk \'{if ($1 ~ /#/) {print} else if ($4 != $5) {gsub(/W|K|B|Y|D|H|V|R|S|M/,"N",$4); OFS="\t"; print}}\' ' \
                  'varscan.vcf > varscan_filtered.vcf'
            exec_command(cmd)

            # Combine with GATK
            print('Combining variants')
            # TODO replace this with jacquard merge
            # CombineVariants is not available in GATK 4 so we need to use the 3.8 version
            cmd = '{} -T CombineVariants -R {} -V:varscan varscan_filtered.vcf ' \
                  '-V:HaplotypeCaller haplotype_caller_filtered.vcf -o combined_calls.vcf '\
                  '-genotypeMergeOptions UNIQUIFY --num_threads {}'.format(GATK3, GENOME, THREADS)
            exec_command(cmd)

            # Replace name of the caller in the VCF file
            cmd = 'sed -i \'s/{}.HaplotypeCaller/HaplotypeCaller/g\' combined_calls.vcf'.format(SAMPLEID)
            exec_command(cmd)

            # Replace name of the caller in the VCF file
            cmd = 'sed -i \'s/Sample1.varscan/varscan/g\' combined_calls.vcf'
            exec_command(cmd)

            # Annotate with Annovar
            print('Annotating variants')
            annotate_variants('combined_calls.vcf', 'annotated', ANNOVAR_DB, ANNOVAR_VERSION, THREADS)
=======
         STEPS):

    # TODO add sanity checks for the parameters
    # TODO better log info

    print("RNA somatic pipeline")

    # Create sub-folder to store all results
    os.makedirs('workdir', exist_ok=True)
    os.chdir('workdir')

    if 'mapping' in STEPS:
        print('Trimming reads')
        cmd = '{} --cores {} --fastqc --paired --basename sample {} {}'.format(TRIMGALORE, THREADS, R1, R2)
        exec_command(cmd)

        # ALIGNMENT
        print('Starting alignment')
        cmd = '{} --genomeDir {} --readFilesIn sample_val_1.fq.gz sample_val_2.fq.gz --outSAMorder Paired' \
              ' --twopassMode Basic --outSAMunmapped None --sjdbGTFfile {}' \
              ' --outSAMtype BAM SortedByCoordinate --readFilesCommand gunzip -c' \
              ' --runThreadN {}'.format(STAR, GENOME_STAR, ANNOTATION, THREADS)
        exec_command(cmd)

        # Add headers
        print("Adding headers")
        cmd = '{} AddOrReplaceReadGroups --INPUT Aligned.sortedByCoord.out.bam --OUTPUT sample_header.bam ' \
              '--SORT_ORDER coordinate --RGID {} --RGPL Illumina --RGLB DNA --RGPU {} --RGSM {} --RGCN {} ' \
              '--CREATE_INDEX true --VALIDATION_STRINGENCY SILENT'.format(PICARD, SAMPLEID, SAMPLEID, SAMPLEID, SAMPLEID)
        exec_command(cmd)

    if 'gatk' in STEPS:
        # Mark duplicates
        print('Marking duplicates')
        cmd = '{} MarkDuplicatesSpark --input sample_header.bam --output sample_dedup.bam'.format(GATK)
        exec_command(cmd)

        # Split N and cigars
        print('Splitting NCigar Reads')
        cmd = '{} SplitNCigarReads --reference {} --input sample_dedup.bam --output sample_split.bam'.format(GATK, GENOME)
        exec_command(cmd)

        # GATK base re-calibration
        print('Starting re-calibration')
        cmd = '{} BaseRecalibratorSpark --use-original-qualities --input sample_split.bam --reference {} --known-sites {} ' \
              '--known-sites {} --known-sites {} --output sample_recal_data.txt'.format(GATK,
                                                                                        GENOME,
                                                                                        SNPSITES,
                                                                                        KNOWN_SITE1,
                                                                                        KNOWN_SITE2)
        exec_command(cmd)
        cmd = '{} ApplyBQSR --use-original-qualities --add-output-sam-program-record --reference {} --input sample_split.bam ' \
              '--bqsr-recal-file sample_recal_data.txt --output sample_final.bam'.format(GATK, GENOME)
        exec_command(cmd)

        # BamQC
        cmd = '{} -bam sample_final.bam -gtf {} --paired -outdir bamQCRNA ' \
              '--java-mem-size=16000M -outformat HTML'.format(BAMQCRNA, ANNOTATION)
        p1 = exec_command(cmd, detach=True)

        cmd = '{} -bam sample_final.bam --genome-gc-distr HUMAN -nt {} ' \
              '-outdir bamQC -outformat HTML'.format(BAMQC, THREADS)
        p2 = exec_command(cmd, detach=True)

        # Wait for the processes to finish in parallel
        p1.wait()
        p2.wait()

    if 'hla' in STEPS:
        print('Predicting HLAs')
        HLA_predictionRNA('sample_final.bam', THREADS)

    if 'variant' in STEPS:
        # Variant calling (Samtools pile-ups)
        print('Computing pile-ups')
        cmd = '{} mpileup -C 50 -B -q 1 -Q 15 -f {} sample_final.bam > sample.pileup'.format(SAMTOOLS, GENOME)
        p1 = exec_command(cmd, detach=True)

        # Variant calling (HaplotypeCaller)
        print('Variant calling with HaplotypeCaller')
        cmd = '{} HaplotypeCaller --reference {} --input sample_final.bam --output haplotypecaller.vcf ' \
              '--dont-use-soft-clipped-bases --standard-min-confidence-threshold-for-calling 20 ' \
              '--dbsnp {}'.format(GATK, GENOME, SNPSITES)
        p2 = exec_command(cmd, detach=True)

        # Computing gene counts
        print('Computing gene counts with featureCounts')
        cmd = '{} -T {} --primary --ignoreDup -O -C -t exon ' \
              '-g gene_name -a {} -o gene.counts sample_dedup.bam'.format(FEATURECOUNTS, THREADS, ANNOTATION)
        p3 = exec_command(cmd, detach=True)

        # Variant calling VarScan
        p1.wait()
        print('Variant calling with VarScan2')
        cmd = '{} mpileup2cns sample.pileup --variants 0 --min-coverage 2 --min-reads2 1 --output-vcf 1 ' \
              '--min-var-freq 0.01 --min-avg-qual 15 --p-value 0.99 --strand-filter 1 > varscan.vcf'.format(VARSCAN)
        p4 = exec_command(cmd, detach=True)

        # Wait for processes to finish
        p2.wait()
        p3.wait()
        p4.wait()

    if 'filter' in STEPS:
        # Filtering variants (HaplotypeCaller)
        print("Filtering HaplotypeCaller variants")
        cmd = '{} VariantFiltration --reference {} --variant haplotypecaller.vcf --window 35 --cluster 3 --filter-name "FS" ' \
              '--filter "FS > 30.0" --filter-name "QD" --filter "QD < 2.0" --output haplotype_caller_filtered.vcf'.format(GATK, GENOME)
        exec_command(cmd)

        # NOTE replacing IUPAC codes from VCF
        # NOTE this will also skip variants whose REF and ALT fields are identical
        cmd = 'awk \'{if ($1 ~ /#/) {print} else if ($4 != $5) {gsub(/W|K|B|Y|D|H|V|R|S|M/,"N",$4); OFS="\t"; print}}\' ' \
              'varscan.vcf > varscan_filtered.vcf'
        exec_command(cmd)

        # Combine with GATK
        print('Combining variants')
        # TODO replace this with jacquard merge
        # CombineVariants is not available in GATK 4 so we need to use the 3.8 version
        cmd = '{} -T CombineVariants -R {} -V:varscan varscan_filtered.vcf ' \
              '-V:HaplotypeCaller haplotype_caller_filtered.vcf -o combined_calls.vcf '\
              '-genotypeMergeOptions UNIQUIFY --num_threads {}'.format(GATK3, GENOME, THREADS)
        exec_command(cmd)

        # Replace name of the caller in the VCF file
        cmd = 'sed -i \'s/{}.HaplotypeCaller/HaplotypeCaller/g\' combined_calls.vcf'.format(SAMPLEID)
        exec_command(cmd)

        # Replace name of the caller in the VCF file
        cmd = 'sed -i \'s/Sample1.varscan/varscan/g\' combined_calls.vcf'
        exec_command(cmd)

        # Annotate with Annovar
        print('Annotating variants')
        annotate_variants('combined_calls.vcf', 'annotated', ANNOVAR_DB, ANNOVAR_VERSION, THREADS)
        # Replace UTF-8 code to equivalent characters
        cmd = "sed -i -e 's/{}{}/-/g' -e 's/{}{}/:/g' annotated.{}_multianno.vcf".format("\\","\\x3b","\\","\\x3d", ANNOVAR_VERSION)
        exec_command(cmd)
>>>>>>> c1380013

        # Moving result files to output

      if os.path.isfile('combined_calls.vcf'):
            shutil.move('combined_calls.vcf', '../combined_calls.vcf')
      if os.path.isfile('annotated.{}_multianno.vcf'.format(ANNOVAR_VERSION)):
            shutil.move('annotated.{}_multianno.vcf'.format(ANNOVAR_VERSION),
                  '../annotated.{}_multianno.vcf'.format(ANNOVAR_VERSION))
      if os.path.isfile('rna_{}_hla_genotype_result.tsv'.format(SAMPLEID)):
            shutil.move('rna_{}_hla_genotype_result.tsv'.format(SAMPLEID),
                  '../hla_genotype.tsv')
      if os.path.isfile('gene.counts'):
            shutil.move('gene.counts', '../gene.counts')
      if os.path.isfile('gene.counts.summary'):
            shutil.move('gene.counts.summary', '../{}_gene.counts.summary'.format(SAMPLEID))
      if os.path.isfile('Log.final.out'):
            shutil.move('Log.final.out', '../{}_Log.final.out'.format(SAMPLEID))
      if os.path.isfile('sample_final.bam'):
            shutil.move('sample_final.bam', '../sample_final.bam')
      if os.path.isdir('../{}_bamQC'.format(SAMPLEID)):
            shutil.rmtree(os.path.abspath('../{}_bamQC'.format(SAMPLEID)))
      if os.path.isdir('bamQC'):
            shutil.move('bamQC', '../{}_bamQC'.format(SAMPLEID))
      if os.path.isdir('../{}_bamQCRNA'.format(SAMPLEID)):
            shutil.rmtree(os.path.abspath('../{}_bamQCRNA'.format(SAMPLEID)))
      if os.path.isdir('bamQCRNA'):
            shutil.move('bamQCRNA', '../{}_bamQCRNA'.format(SAMPLEID))
      for file in glob.glob('*_fastqc*'):
            shutil.move(file, '../{}_{}'.format(SAMPLEID, file))
      for file in glob.glob('*_trimming_report*'):
            shutil.move(file, '../{}_{}'.format(SAMPLEID, file))

      print("COMPLETED!")

if __name__ == '__main__':
    parser = ArgumentParser(description=__doc__, formatter_class=RawDescriptionHelpFormatter)
    parser.add_argument('R1', help='FASTQ file R1 (RNA)')
    parser.add_argument('R2', help='FASTQ file R2 (RNA)')
    parser.add_argument('--genome',
                        help='Path to the reference genome FASTA file', required=True)
    parser.add_argument('--genome-star',
                        help='Path to the reference genome STAR index folder', required=False)
    parser.add_argument('--genome-ref',
                        help='Path to the reference genome GTF file', required=False)
    parser.add_argument('--sample',
                        help='Name of the sample/experiment. Default is sample', default='sample')
    parser.add_argument('--outdir',
                        help='Path to the folder where to put output files', required=True)
    parser.add_argument('--known1',
                        help='Path to the file with Mill and 1000G gold standards (GATK bundle)', required=True)
    parser.add_argument('--known2',
                        help='Path to the file with 1000G phase indels (GATK bundle)', required=True)
    parser.add_argument('--snpsites',
                        help='Path to the file with the SNP sites (GATK bundle)', required=True)
    parser.add_argument('--annovar-db',
                        help='String indicated which Annovar database to use (default: humandb)',
                        default='humandb', required=False)
    parser.add_argument('--annovar-version',
                        help='String indicated which version of the Annovar database to use (default: hg38)',
                        default='hg38', required=False)
    parser.add_argument('--threads',
                        help='Number of threads to use in the parallel steps', type=int, default=10, required=False)
    parser.add_argument('--steps', nargs='+', default=['mapping', 'gatk', 'hla', 'variant', 'filter'],
                        help='Steps to perform in the pipeline',
                        choices=['mapping', 'gatk', 'hla', 'variant', 'filter'])
    parser.add_argument("--hla-fasta", type=str, default=None, required=True, 
                        help="Path to the HLA reference fasta file for HLA typing with Optitype.")

    # Parse arguments
    args = parser.parse_args()
    DIR = args.outdir
    R1 = os.path.abspath(args.R1)
    R2 = os.path.abspath(args.R2)
    SAMPLEID = args.sample
    GENOME_REF = os.path.abspath(args.genome)
    GENOME_REF_STAR = os.path.abspath(args.genome_star)
    GENOME_ANNOTATION = os.path.abspath(args.genome_ref)
    THREADS = int(args.threads)
    KNOWN_SITE1 = os.path.abspath(args.known1)
    KNOWN_SITE2 = os.path.abspath(args.known2)
    SNPSITES = os.path.abspath(args.snpsites)
    STEPS = args.steps
    ANNOVAR_DB = args.annovar_db
    ANNOVAR_VERSION = args.annovar_version
    HLA_FASTA = os.path.abspath(args.hla_fasta)

    # Move to output dir
    os.makedirs(os.path.abspath(DIR), exist_ok=True)
    os.chdir(os.path.abspath(DIR))

    main(R1,
         R2,
         SAMPLEID,
         GENOME_REF,
         GENOME_REF_STAR,
         GENOME_ANNOTATION,
         SNPSITES,
         KNOWN_SITE1,
         KNOWN_SITE2,
         THREADS,
         ANNOVAR_DB,
         ANNOVAR_VERSION,
         STEPS,
         HLA_FASTA)<|MERGE_RESOLUTION|>--- conflicted
+++ resolved
@@ -28,146 +28,8 @@
          THREADS,
          ANNOVAR_DB,
          ANNOVAR_VERSION,
-<<<<<<< HEAD
          STEPS,
          HLA_FASTA):
-
-      # TODO add sanity checks for the parameters
-      # TODO better log info
-
-      print("RNA somatic pipeline")
-
-      # Create sub-folder to store all results
-      os.makedirs('workdir', exist_ok=True)
-      os.chdir('workdir')
-
-      if 'mapping' in STEPS:
-            print('Trimming reads')
-            cmd = '{} --cores {} --fastqc --paired --basename sample {} {}'.format(TRIMGALORE, THREADS, R1, R2)
-            exec_command(cmd)
-
-            # ALIGNMENT
-            print('Starting alignment')
-            cmd = '{} --genomeDir {} --readFilesIn sample_val_1.fq.gz sample_val_2.fq.gz --outSAMorder Paired' \
-                  ' --twopassMode Basic --outSAMunmapped None --sjdbGTFfile {}' \
-                  ' --outSAMtype BAM SortedByCoordinate --readFilesCommand gunzip -c' \
-                  ' --runThreadN {}'.format(STAR, GENOME_STAR, ANNOTATION, THREADS)
-            exec_command(cmd)
-
-            # Add headers
-            print("Adding headers")
-            cmd = '{} AddOrReplaceReadGroups --INPUT Aligned.sortedByCoord.out.bam --OUTPUT sample_header.bam ' \
-                  '--SORT_ORDER coordinate --RGID {} --RGPL Illumina --RGLB DNA --RGPU {} --RGSM {} --RGCN {} ' \
-                  '--CREATE_INDEX true --VALIDATION_STRINGENCY SILENT'.format(PICARD, SAMPLEID, SAMPLEID, SAMPLEID, SAMPLEID)
-            exec_command(cmd)
-
-      if 'gatk' in STEPS:
-            # Mark duplicates
-            print('Marking duplicates')
-            cmd = '{} MarkDuplicatesSpark --input sample_header.bam --output sample_dedup.bam'.format(GATK)
-            exec_command(cmd)
-
-            # Split N and cigars
-            print('Splitting NCigar Reads')
-            cmd = '{} SplitNCigarReads --reference {} --input sample_dedup.bam --output sample_split.bam'.format(GATK, GENOME)
-            exec_command(cmd)
-
-            # GATK base re-calibration
-            print('Starting re-calibration')
-            cmd = '{} BaseRecalibratorSpark --use-original-qualities --input sample_split.bam --reference {} --known-sites {} ' \
-                  '--known-sites {} --known-sites {} --output sample_recal_data.txt'.format(GATK,
-                                                                                          GENOME,
-                                                                                          SNPSITES,
-                                                                                          KNOWN_SITE1,
-                                                                                          KNOWN_SITE2)
-            exec_command(cmd)
-            cmd = '{} ApplyBQSR --use-original-qualities --add-output-sam-program-record --reference {} --input sample_split.bam ' \
-                  '--bqsr-recal-file sample_recal_data.txt --output sample_final.bam'.format(GATK, GENOME)
-            exec_command(cmd)
-
-            # BamQC
-            cmd = '{} -bam sample_final.bam -gtf {} --paired -outdir bamQCRNA ' \
-                  '--java-mem-size=16G -outformat HTML'.format(BAMQCRNA, ANNOTATION)
-            p1 = exec_command(cmd, detach=True)
-
-            cmd = '{} -bam sample_final.bam --genome-gc-distr HUMAN -nt {} ' \
-                  '--java-mem-size=16G -outdir bamQC -outformat HTML'.format(BAMQC, THREADS)
-            p2 = exec_command(cmd, detach=True)
-
-            # Wait for the processes to finish in parallel
-            p1.wait()
-            p2.wait()
-
-      if 'hla' in STEPS:
-            print('Predicting HLAs')
-            HLA_prediction('sample_final.bam', THREADS, 'rna', SAMPLEID, HLA_FASTA, 'rna')
-
-      if 'variant' in STEPS:
-            # Variant calling (Samtools pile-ups)
-            print('Computing pile-ups')
-            cmd = '{} mpileup -C 50 -B -q 1 -Q 15 -f {} sample_final.bam > sample.pileup'.format(SAMTOOLS, GENOME)
-            p1 = exec_command(cmd, detach=True)
-
-            # Variant calling (HaplotypeCaller)
-            print('Variant calling with HaplotypeCaller')
-            cmd = '{} HaplotypeCaller --reference {} --input sample_final.bam --output haplotypecaller.vcf ' \
-                  '--dont-use-soft-clipped-bases --standard-min-confidence-threshold-for-calling 20 ' \
-                  '--dbsnp {}'.format(GATK, GENOME, SNPSITES)
-            p2 = exec_command(cmd, detach=True)
-
-            # Computing gene counts
-            print('Computing gene counts with featureCounts')
-            cmd = '{} -T {} --primary --ignoreDup -O -C -t exon ' \
-                  '-g gene_name -a {} -o gene.counts sample_dedup.bam'.format(FEATURECOUNTS, THREADS, ANNOTATION)
-            p3 = exec_command(cmd, detach=True)
-
-            # Variant calling VarScan
-            p1.wait()
-            print('Variant calling with VarScan2')
-            cmd = '{} mpileup2cns sample.pileup --variants 0 --min-coverage 2 --min-reads2 1 --output-vcf 1 ' \
-                  '--min-var-freq 0.01 --min-avg-qual 15 --p-value 0.99 --strand-filter 1 > varscan.vcf'.format(VARSCAN)
-            p4 = exec_command(cmd, detach=True)
-
-            # Wait for processes to finish
-            p2.wait()
-            p3.wait()
-            p4.wait()
-
-      if 'filter' in STEPS:
-            # Filtering variants (HaplotypeCaller)
-            print("Filtering HaplotypeCaller variants")
-            cmd = '{} VariantFiltration --reference {} --variant haplotypecaller.vcf --window 35 --cluster 3 --filter-name "FS" ' \
-                  '--filter "FS > 30.0" --filter-name "QD" --filter "QD < 2.0" --output haplotype_caller_filtered.vcf'.format(GATK, GENOME)
-            exec_command(cmd)
-
-            # NOTE replacing IUPAC codes from VCF
-            # NOTE this will also skip variants whose REF and ALT fields are identical
-            cmd = 'awk \'{if ($1 ~ /#/) {print} else if ($4 != $5) {gsub(/W|K|B|Y|D|H|V|R|S|M/,"N",$4); OFS="\t"; print}}\' ' \
-                  'varscan.vcf > varscan_filtered.vcf'
-            exec_command(cmd)
-
-            # Combine with GATK
-            print('Combining variants')
-            # TODO replace this with jacquard merge
-            # CombineVariants is not available in GATK 4 so we need to use the 3.8 version
-            cmd = '{} -T CombineVariants -R {} -V:varscan varscan_filtered.vcf ' \
-                  '-V:HaplotypeCaller haplotype_caller_filtered.vcf -o combined_calls.vcf '\
-                  '-genotypeMergeOptions UNIQUIFY --num_threads {}'.format(GATK3, GENOME, THREADS)
-            exec_command(cmd)
-
-            # Replace name of the caller in the VCF file
-            cmd = 'sed -i \'s/{}.HaplotypeCaller/HaplotypeCaller/g\' combined_calls.vcf'.format(SAMPLEID)
-            exec_command(cmd)
-
-            # Replace name of the caller in the VCF file
-            cmd = 'sed -i \'s/Sample1.varscan/varscan/g\' combined_calls.vcf'
-            exec_command(cmd)
-
-            # Annotate with Annovar
-            print('Annotating variants')
-            annotate_variants('combined_calls.vcf', 'annotated', ANNOVAR_DB, ANNOVAR_VERSION, THREADS)
-=======
-         STEPS):
 
     # TODO add sanity checks for the parameters
     # TODO better log info
@@ -237,7 +99,7 @@
 
     if 'hla' in STEPS:
         print('Predicting HLAs')
-        HLA_predictionRNA('sample_final.bam', THREADS)
+        HLA_prediction('sample_final.bam', THREADS, 'rna', SAMPLEID, HLA_FASTA, 'rna')
 
     if 'variant' in STEPS:
         # Variant calling (Samtools pile-ups)
@@ -303,41 +165,40 @@
         # Annotate with Annovar
         print('Annotating variants')
         annotate_variants('combined_calls.vcf', 'annotated', ANNOVAR_DB, ANNOVAR_VERSION, THREADS)
+        
         # Replace UTF-8 code to equivalent characters
         cmd = "sed -i -e 's/{}{}/-/g' -e 's/{}{}/:/g' annotated.{}_multianno.vcf".format("\\","\\x3b","\\","\\x3d", ANNOVAR_VERSION)
         exec_command(cmd)
->>>>>>> c1380013
 
         # Moving result files to output
-
-      if os.path.isfile('combined_calls.vcf'):
-            shutil.move('combined_calls.vcf', '../combined_calls.vcf')
-      if os.path.isfile('annotated.{}_multianno.vcf'.format(ANNOVAR_VERSION)):
-            shutil.move('annotated.{}_multianno.vcf'.format(ANNOVAR_VERSION),
-                  '../annotated.{}_multianno.vcf'.format(ANNOVAR_VERSION))
-      if os.path.isfile('rna_{}_hla_genotype_result.tsv'.format(SAMPLEID)):
-            shutil.move('rna_{}_hla_genotype_result.tsv'.format(SAMPLEID),
-                  '../hla_genotype.tsv')
-      if os.path.isfile('gene.counts'):
-            shutil.move('gene.counts', '../gene.counts')
-      if os.path.isfile('gene.counts.summary'):
-            shutil.move('gene.counts.summary', '../{}_gene.counts.summary'.format(SAMPLEID))
-      if os.path.isfile('Log.final.out'):
-            shutil.move('Log.final.out', '../{}_Log.final.out'.format(SAMPLEID))
-      if os.path.isfile('sample_final.bam'):
-            shutil.move('sample_final.bam', '../sample_final.bam')
-      if os.path.isdir('../{}_bamQC'.format(SAMPLEID)):
-            shutil.rmtree(os.path.abspath('../{}_bamQC'.format(SAMPLEID)))
-      if os.path.isdir('bamQC'):
-            shutil.move('bamQC', '../{}_bamQC'.format(SAMPLEID))
-      if os.path.isdir('../{}_bamQCRNA'.format(SAMPLEID)):
-            shutil.rmtree(os.path.abspath('../{}_bamQCRNA'.format(SAMPLEID)))
-      if os.path.isdir('bamQCRNA'):
-            shutil.move('bamQCRNA', '../{}_bamQCRNA'.format(SAMPLEID))
-      for file in glob.glob('*_fastqc*'):
-            shutil.move(file, '../{}_{}'.format(SAMPLEID, file))
-      for file in glob.glob('*_trimming_report*'):
-            shutil.move(file, '../{}_{}'.format(SAMPLEID, file))
+        if os.path.isfile('combined_calls.vcf'):
+              shutil.move('combined_calls.vcf', '../combined_calls.vcf')
+        if os.path.isfile('annotated.{}_multianno.vcf'.format(ANNOVAR_VERSION)):
+              shutil.move('annotated.{}_multianno.vcf'.format(ANNOVAR_VERSION),
+                    '../annotated.{}_multianno.vcf'.format(ANNOVAR_VERSION))
+        if os.path.isfile('rna_{}_hla_genotype_result.tsv'.format(SAMPLEID)):
+              shutil.move('rna_{}_hla_genotype_result.tsv'.format(SAMPLEID),
+                    '../hla_genotype.tsv')
+        if os.path.isfile('gene.counts'):
+              shutil.move('gene.counts', '../gene.counts')
+        if os.path.isfile('gene.counts.summary'):
+              shutil.move('gene.counts.summary', '../{}_gene.counts.summary'.format(SAMPLEID))
+        if os.path.isfile('Log.final.out'):
+              shutil.move('Log.final.out', '../{}_Log.final.out'.format(SAMPLEID))
+        if os.path.isfile('sample_final.bam'):
+              shutil.move('sample_final.bam', '../sample_final.bam')
+        if os.path.isdir('../{}_bamQC'.format(SAMPLEID)):
+              shutil.rmtree(os.path.abspath('../{}_bamQC'.format(SAMPLEID)))
+        if os.path.isdir('bamQC'):
+              shutil.move('bamQC', '../{}_bamQC'.format(SAMPLEID))
+        if os.path.isdir('../{}_bamQCRNA'.format(SAMPLEID)):
+              shutil.rmtree(os.path.abspath('../{}_bamQCRNA'.format(SAMPLEID)))
+        if os.path.isdir('bamQCRNA'):
+              shutil.move('bamQCRNA', '../{}_bamQCRNA'.format(SAMPLEID))
+        for file in glob.glob('*_fastqc*'):
+              shutil.move(file, '../{}_{}'.format(SAMPLEID, file))
+        for file in glob.glob('*_trimming_report*'):
+              shutil.move(file, '../{}_{}'.format(SAMPLEID, file))
 
       print("COMPLETED!")
 
