--- conflicted
+++ resolved
@@ -1,11 +1,6 @@
-<<<<<<< HEAD
-# DNA and RNA NGS variant calling toolset with HLA and MHC predictions
-This toolset can process DNA (tumor and normal) and RNA (tumor) dada in somatic modes
-=======
-# DNA and RNA NGS variant calling toolset with HLA typing and Neoantigens predictions
-This toolset can process DNA/RNA data in somatic (tumor and normal) and germline (tumor) modes
->>>>>>> a683838b
-and generate a list of variants, HLAs and neo-antigens with affinity scores. 
+# DNA and RNA NGS variant calling toolset with HLA typing and Neoantigen predictions
+This toolset can process DNA (tumor and normal) and RNA (tumor) dada in somatic mode
+and generate a list of variants, HLAs and neoantigens with affinity scores. 
 
 <p align="center">
 <img src="diagram.png" height="800">
